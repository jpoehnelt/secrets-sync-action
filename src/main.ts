--- conflicted
+++ resolved
@@ -42,10 +42,7 @@
 
     const octokit = DefaultOctokit({
       auth: config.GITHUB_TOKEN,
-<<<<<<< HEAD
-=======
-      baseUrl: config.GITHUB_API_URL
->>>>>>> 072a97de
+      baseUrl: config.GITHUB_API_URL,
     });
 
     let repos: Repository[];
