/**
 * Copyright 2020 Google LLC
 *
 * Licensed under the Apache License, Version 2.0 (the "License");
 * you may not use this file except in compliance with the License.
 * You may obtain a copy of the License at
 *
 *      http://www.apache.org/licenses/LICENSE-2.0
 *
 * Unless required by applicable law or agreed to in writing, software
 * distributed under the License is distributed on an "AS IS" BASIS,
 * WITHOUT WARRANTIES OR CONDITIONS OF ANY KIND, either express or implied.
 * See the License for the specific language governing permissions and
 * limitations under the License.
 */

import * as core from "@actions/core";

import {
  DefaultOctokit,
  Repository,
  listAllMatchingRepos,
  setSecretForRepo,
  deleteSecretForRepo,
  getRepos,
} from "./github";

import { getConfig } from "./config";
import { getSecrets } from "./secrets";
import pLimit from "p-limit";

export async function run(): Promise<void> {
  try {
    const config = getConfig();
    const secrets = getSecrets(config.SECRETS);

    /* istanbul ignore next */
    if (!secrets) {
      core.setFailed(`Secrets: no matches with "${config.SECRETS.join(", ")}"`);
      return;
    }

    const octokit = DefaultOctokit({
      auth: config.GITHUB_TOKEN,
<<<<<<< HEAD
=======
      baseUrl: config.GITHUB_API_URL
>>>>>>> e6f0df46
    });

    let repos: Repository[];
    if (config.REPOSITORIES_LIST_REGEX) {
      repos = await listAllMatchingRepos({
        patterns: config.REPOSITORIES,
        octokit,
      });
    } else {
      repos = await getRepos({
        patterns: config.REPOSITORIES,
        octokit,
      });
    }

    /* istanbul ignore next */
    if (repos.length === 0) {
      const repoPatternString = config.REPOSITORIES.join(", ");
      core.setFailed(
        `Repos: No matches with "${repoPatternString}". Check your token and regex.`
      );
      return;
    }

    const repoNames = repos.map((r) => r.full_name);

    core.info(
      JSON.stringify(
        {
          REPOSITORIES: config.REPOSITORIES,
          REPOSITORIES_LIST_REGEX: config.REPOSITORIES_LIST_REGEX,
          SECRETS: config.SECRETS,
          DRY_RUN: config.DRY_RUN,
          FOUND_REPOS: repoNames,
          FOUND_SECRETS: Object.keys(secrets),
          ENVIRONMENT: config.ENVIRONMENT,
        },
        null,
        2
      )
    );

    const limit = pLimit(config.CONCURRENCY);
    const calls: Promise<void>[] = [];
    for (const repo of repos) {
      for (const k of Object.keys(secrets)) {
        const action = config.RUN_DELETE
          ? deleteSecretForRepo
          : setSecretForRepo;

        calls.push(
          limit(() =>
            action(
              octokit,
              k,
              secrets[k],
              repo,
              config.ENVIRONMENT,
              config.DRY_RUN
            )
          )
        );
      }
    }
    await Promise.all(calls);
  } catch (error: any) {
    /* istanbul ignore next */
    core.error(error);
    /* istanbul ignore next */
    core.setFailed(error.message);
  }
}<|MERGE_RESOLUTION|>--- conflicted
+++ resolved
@@ -42,10 +42,6 @@
 
     const octokit = DefaultOctokit({
       auth: config.GITHUB_TOKEN,
-<<<<<<< HEAD
-=======
-      baseUrl: config.GITHUB_API_URL
->>>>>>> e6f0df46
     });
 
     let repos: Repository[];
